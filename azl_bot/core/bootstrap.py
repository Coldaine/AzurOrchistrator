--- conflicted
+++ resolved
@@ -1,35 +1,31 @@
-<<<<<<< HEAD
 """Bootstrap and component initialization.
 
 This module provides bootstrap hooks for initializing all components.
-Combines minimal approach with dataset capture and full initialization.
+Combines dataset capture support with task registry integration.
 """
 
 import os
 from pathlib import Path
 from typing import Any, Dict, Optional
-=======
-"""Bootstrap module for initializing all bot components."""
-
-import os
-from pathlib import Path
-from typing import Any, Dict
->>>>>>> 76893df2
 
 from loguru import logger
 
 from .actuator import Actuator
 from .capture import Capture
-<<<<<<< HEAD
 from .configs import AppConfig, load_config, create_default_config
 from .datastore import DataStore
-from .dataset_capture import DatasetCapture
 from .device import Device
 from .llm_client import LLMClient
 from .ocr import OCRClient
 from .resolver import Resolver
 
-# Optional imports for full bootstrap
+# Optional imports
+try:
+    from .dataset_capture import DatasetCapture
+    HAS_DATASET = True
+except ImportError:
+    HAS_DATASET = False
+
 try:
     from .planner import Planner
     HAS_PLANNER = True
@@ -63,92 +59,14 @@
             logger.warning(f"Config not found at {config_path_str}, using defaults")
             config = create_default_config()
     
-=======
-from .configs import AppConfig, create_default_config, load_config
-from .datastore import DataStore
-from .device import Device
-from .llm_client import LLMClient
-from .ocr import OCRClient
-from .planner import Planner
-from .resolver import Resolver
-from .screens import ScreenStateMachine
-
-
-def bootstrap_from_config(config_path: str | Path) -> Dict[str, Any]:
-    """Bootstrap all components from a configuration file.
-    
-    Args:
-        config_path: Path to the configuration YAML file
-        
-    Returns:
-        Dictionary of initialized components
-    """
-    config = load_config(config_path)
->>>>>>> 76893df2
     return bootstrap_from_config_object(config)
 
 
 def bootstrap_from_config_object(config: AppConfig) -> Dict[str, Any]:
-<<<<<<< HEAD
     """Wire core components based on an AppConfig object.
     
     This is the main initialization function that creates all components.
-    """
-    logger.info("Bootstrapping components from configuration")
-    
-    # Initialize device
-    device = Device(
-        adb_serial=config.emulator.adb_serial,
-        package_name=config.emulator.package_name
-    )
-    
-    # Initialize dataset capture if enabled
-    dataset_capture = None
-    if config.data.capture_dataset.enabled:
-        dataset_capture = DatasetCapture(
-            config=config.data.capture_dataset.model_dump(),
-            base_dir=config.data_dir
-        )
-        logger.info("Dataset capture enabled")
-    
-    # Initialize capture
-    capture = Capture(device, dataset_capture=dataset_capture)
-    
-    # Initialize OCR
-    ocr = OCRClient(config.resolver)
-    
-    # Initialize LLM
-    llm = None
-    try:
-        llm = LLMClient(config.llm)
-    except ValueError as e:
-        logger.warning(f"LLM not available: {e}")
-    
-    # Initialize resolver
-    templates_dir = str(Path("./config/templates").absolute())
-    resolver = Resolver(
-        config=config.resolver.model_dump(),
-        ocr_client=ocr,
-        templates_dir=templates_dir,
-        llm=llm
-    )
-    
-    # Initialize datastore
-    datastore = DataStore(config.data_dir / "azl.sqlite3")
-    
-    # Initialize actuator
-    actuator = Actuator(device)
-    # Back-link capture for actuator for active_rect usage
-    actuator.capture = capture
-    
-    # Components dictionary
-    components: Dict[str, Any] = {
-=======
-    """Bootstrap all components from a configuration object.
-    
-    Args:
-        config: Application configuration object
-        
+    
     Returns:
         Dictionary of initialized components with keys:
         - config: AppConfig
@@ -159,89 +77,68 @@
         - resolver: Resolver
         - datastore: DataStore
         - actuator: Actuator
-        - planner: Planner
+        - planner: Planner (if available)
         - tasks: Dict of task instances
-        - screen_state_machine: ScreenStateMachine
+        - screen_state_machine: ScreenStateMachine (if available)
         - hasher: ImageHasher (from capture)
+        - dataset_capture: DatasetCapture (if enabled)
     """
     logger.info("Bootstrapping bot components...")
     
     # Initialize device
     logger.info(f"Connecting to device: {config.emulator.adb_serial}")
-    device = Device(serial=config.emulator.adb_serial)
+    device = Device(
+        adb_serial=config.emulator.adb_serial,
+        package_name=config.emulator.package_name
+    )
+    
+    # Initialize dataset capture if enabled
+    dataset_capture = None
+    if HAS_DATASET and config.data.capture_dataset.enabled:
+        dataset_capture = DatasetCapture(
+            config=config.data.capture_dataset.model_dump(),
+            base_dir=config.data_dir
+        )
+        logger.info("Dataset capture enabled")
     
     # Initialize capture
     logger.info("Initializing capture system...")
-    capture = Capture(device, target_fps=config.display.target_fps)
+    capture = Capture(device, dataset_capture=dataset_capture)
     
     # Initialize OCR
     logger.info(f"Initializing OCR ({config.resolver.ocr})...")
-    ocr = OCRClient(engine=config.resolver.ocr)
+    ocr = OCRClient(config.resolver)
     
     # Initialize LLM (optional - may not have API key)
     llm = None
     try:
-        api_key = config.llm_api_key
         logger.info(f"Initializing LLM ({config.llm.provider})...")
-        llm = LLMClient(
-            provider=config.llm.provider,
-            api_key=api_key,
-            model=config.llm.model,
-            max_tokens=config.llm.max_tokens,
-            temperature=config.llm.temperature
-        )
-    except (ValueError, KeyError) as e:
+        llm = LLMClient(config.llm)
+    except ValueError as e:
         logger.warning(f"LLM not available: {e}")
         logger.warning("Planner will work in limited mode without LLM")
     
     # Initialize resolver
     logger.info("Initializing resolver...")
+    templates_dir = str(Path("./config/templates").absolute())
     resolver = Resolver(
-        ocr=ocr,
-        templates_dir=Path("config/templates"),
-        synonyms_path=Path("config/selectors/synonyms.yaml"),
-        thresholds=config.resolver.thresholds
+        config=config.resolver.model_dump(),
+        ocr_client=ocr,
+        templates_dir=templates_dir,
+        llm=llm
     )
     
     # Initialize datastore
     logger.info("Initializing datastore...")
-    data_dir = config.data_dir
-    data_dir.mkdir(parents=True, exist_ok=True)
-    datastore = DataStore(db_path=data_dir / "azlbot.db")
+    datastore = DataStore(config.data_dir / "azl.sqlite3")
     
     # Initialize actuator
     actuator = Actuator(device)
-    
-    # Initialize screen state machine
-    screen_state_machine = ScreenStateMachine()
-    
-    # Initialize planner
-    logger.info("Initializing planner...")
-    planner = Planner(
-        device=device,
-        capture=capture,
-        resolver=resolver,
-        ocr=ocr,
-        llm=llm,
-        datastore=datastore,
-        actuator=actuator
-    )
-    
-    # Initialize tasks
-    from ..tasks.commissions import create_commissions_task
-    from ..tasks.currencies import create_currencies_task
-    from ..tasks.daily import create_daily_task
-    from ..tasks.pickups import create_pickups_task
-    
-    tasks = {
-        "commissions": create_commissions_task(),
-        "pickups": create_pickups_task(),
-        "currencies": create_currencies_task(),
-        "daily_maintenance": create_daily_task(),
-    }
-    
-    components = {
->>>>>>> 76893df2
+    # Back-link capture for actuator for active_rect usage
+    actuator.capture = capture
+    
+    # Components dictionary
+    components: Dict[str, Any] = {
         "config": config,
         "device": device,
         "capture": capture,
@@ -250,23 +147,24 @@
         "resolver": resolver,
         "datastore": datastore,
         "actuator": actuator,
-<<<<<<< HEAD
         "hasher": capture.hasher,
         "dataset_capture": dataset_capture,
     }
     
     # Initialize planner if available
-    if HAS_PLANNER and llm is not None:
+    if HAS_PLANNER:
         try:
+            logger.info("Initializing planner...")
             planner = Planner(
+                device=device,
+                capture=capture,
                 resolver=resolver,
-                actuator=actuator,
+                ocr=ocr,
+                llm=llm if llm else None,  # type: ignore
                 datastore=datastore,
-                llm=llm,
-                ocr=ocr
+                actuator=actuator
             )
             components["planner"] = planner
-            logger.info("Planner initialized")
         except Exception as e:
             logger.warning(f"Could not initialize planner: {e}")
     
@@ -278,33 +176,38 @@
         except Exception as e:
             logger.warning(f"Could not initialize screen state machine: {e}")
     
-    # Initialize tasks if available
+    # Initialize tasks using task registry
     try:
-        from azl_bot.tasks import currencies, pickups, commissions
-        tasks = {
-            "currencies": currencies,
-            "pickups": pickups,
-            "commissions": commissions
-        }
+        from ..tasks.registry import get_all_tasks
+        tasks = get_all_tasks()
         components["tasks"] = tasks
-    except ImportError as e:
-        logger.debug(f"Tasks not loaded: {e}")
+        logger.info(f"Loaded {len(tasks)} tasks from registry")
+    except ImportError:
+        # Fallback to manual task loading
+        try:
+            from ..tasks import currencies, pickups, commissions
+            tasks = {
+                "currencies": currencies,
+                "pickups": pickups,
+                "commissions": commissions
+            }
+            # Try to add daily task if available
+            try:
+                from ..tasks import daily
+                tasks["daily_maintenance"] = daily
+            except ImportError:
+                pass
+            components["tasks"] = tasks
+            logger.info(f"Loaded {len(tasks)} tasks manually")
+        except ImportError as e:
+            logger.debug(f"Tasks not loaded: {e}")
     
     logger.info(f"Bootstrapped {len(components)} components")
-=======
-        "planner": planner,
-        "tasks": tasks,
-        "screen_state_machine": screen_state_machine,
-        "hasher": capture.hasher
-    }
-    
     logger.info("Bootstrap complete!")
->>>>>>> 76893df2
     return components
 
 
 def test_components() -> bool:
-<<<<<<< HEAD
     """Test basic component initialization.
     
     Returns:
@@ -317,23 +220,4 @@
         return True
     except Exception as e:
         logger.error(f"Component initialization failed: {e}")
-=======
-    """Test that components can be instantiated.
-    
-    Returns:
-        True if all components can be created, False otherwise
-    """
-    try:
-        # Test with minimal config
-        config = create_default_config()
-        config.emulator.adb_serial = "test_device"
-        
-        # Don't actually connect to device in test mode
-        logger.info("Component test would initialize: Device, Capture, OCR, Resolver, DataStore")
-        logger.info("Skipping actual initialization in test mode")
-        
-        return True
-    except Exception as e:
-        logger.error(f"Component test failed: {e}")
->>>>>>> 76893df2
         return False