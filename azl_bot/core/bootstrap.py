<<<<<<< HEAD
"""Bootstrap and component initialization."""

def test_components() -> bool:
    """Test that basic components can be initialized.
    
    Returns:
        True if initialization succeeds
    """
    try:
        from .configs import create_default_config
        
        # Just test config creation for now
        config = create_default_config()
        assert config is not None
        
        return True
    except Exception as e:
        print(f"Component initialization failed: {e}")
        return False
=======
        "config": config,
        "device": device,
        "capture": capture,
        "ocr": ocr,
        "llm": llm,
        "resolver": resolver,
        "datastore": datastore,
        "actuator": actuator,
        "planner": planner,
        "tasks": tasks,
        "screen_state_machine": screen_state_machine,
        "hasher": capture.hasher
    }
>>>>>>> a9b0e25d
<|MERGE_RESOLUTION|>--- conflicted
+++ resolved
@@ -1,24 +1,52 @@
-<<<<<<< HEAD
-"""Bootstrap and component initialization."""
+"""Bootstrap and component initialization.
 
-def test_components() -> bool:
-    """Test that basic components can be initialized.
-    
-    Returns:
-        True if initialization succeeds
+This module provides minimal bootstrap hooks needed by the UI and tests.
+"""
+
+from pathlib import Path
+from typing import Any, Dict
+
+from loguru import logger
+
+from .configs import AppConfig, create_default_config, load_config
+from .device import Device
+from .capture import Capture
+from .ocr import OCRClient
+from .llm_client import LLMClient
+from .resolver import Resolver
+from .datastore import DataStore
+from .actuator import Actuator
+
+
+def bootstrap_from_config(config_path: str | Path) -> Dict[str, Any]:
+    """Load config from file and wire core components.
+
+    Returns a components dict consumed by the UI.
     """
-    try:
-        from .configs import create_default_config
-        
-        # Just test config creation for now
-        config = create_default_config()
-        assert config is not None
-        
-        return True
-    except Exception as e:
-        print(f"Component initialization failed: {e}")
-        return False
-=======
+    config = load_config(config_path)
+    return bootstrap_from_config_object(config)
+
+
+def bootstrap_from_config_object(config: AppConfig) -> Dict[str, Any]:
+    """Wire core components based on an AppConfig object."""
+    # Device
+    device = Device(config.emulator.adb_serial)
+    # Capture
+    capture = Capture(device)
+    # OCR
+    ocr = OCRClient(config.resolver)
+    # LLM
+    llm = LLMClient(config.llm)
+    # Resolver
+    resolver = Resolver(config.resolver.model_dump(), ocr, templates_dir=str(Path("config/templates")), llm=llm)
+    # Data store
+    datastore = DataStore(config.data_dir / "azl.sqlite3")
+    # Actuator
+    actuator = Actuator(device)
+    # Back-link capture for actuator for active_rect usage
+    actuator.capture = capture
+
+    components = {
         "config": config,
         "device": device,
         "capture": capture,
@@ -27,9 +55,22 @@
         "resolver": resolver,
         "datastore": datastore,
         "actuator": actuator,
-        "planner": planner,
-        "tasks": tasks,
-        "screen_state_machine": screen_state_machine,
-        "hasher": capture.hasher
+        # Placeholders for planner/tasks until implemented
+        "planner": None,
+        "tasks": {},
+        "hasher": capture.hasher,
     }
->>>>>>> a9b0e25d
+
+    logger.info("Bootstrap completed")
+    return components
+
+
+def test_components() -> bool:
+    """Basic smoke test used by tests/basic_test.py."""
+    try:
+        config = create_default_config()
+        assert config is not None
+        return True
+    except Exception as e:
+        logger.error(f"Component initialization failed: {e}")
+        return False