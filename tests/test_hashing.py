<<<<<<< HEAD
from __future__ import annotations

import numpy as np

from azl_bot.core.hashing import FrameHasher


def test_is_stable_reaches_threshold():
        hasher = FrameHasher(similarity_threshold=0.99)
        img = np.random.randint(0, 256, (16, 16), dtype=np.uint8)

        # First call establishes baseline
        assert hasher.is_stable(img, required_matches=3) is False
        # Second and third are still not enough
        assert hasher.is_stable(img, required_matches=3) is False
        assert hasher.is_stable(img, required_matches=3) is True


def test_is_stable_resets_on_change():
        hasher = FrameHasher(similarity_threshold=0.95)
        img1 = np.zeros((16, 16), dtype=np.uint8)
        img2 = np.ones((16, 16), dtype=np.uint8) * 255

        assert hasher.is_stable(img1, required_matches=2) is False
        # Change should reset
        assert hasher.is_stable(img2, required_matches=2) is False
        # Need two in a row after reset
        assert hasher.is_stable(img2, required_matches=2) is True
=======
        """Test stability detection."""
        img = np.random.randint(0, 256, (8, 8), dtype=np.uint8)

        # First call establishes baseline (always returns True for change)
        stable1 = self.hasher.is_stable(img, required_matches=3)
        assert stable1 is False

        # Second call should still not be stable (only 1 stable frame so far)
        stable2 = self.hasher.is_stable(img, required_matches=3)
        assert stable2 is False

        # Third call should still not be stable (only 2 stable frames so far)
        stable3 = self.hasher.is_stable(img, required_matches=3)
        assert stable3 is False

        # Fourth call should now be stable (3 stable frames)
        stable4 = self.hasher.is_stable(img, required_matches=3)
        assert stable4 is True
>>>>>>> a9b0e25d
<|MERGE_RESOLUTION|>--- conflicted
+++ resolved
@@ -1,49 +1,26 @@
-<<<<<<< HEAD
-from __future__ import annotations
-
 import numpy as np
 
 from azl_bot.core.hashing import FrameHasher
 
 
 def test_is_stable_reaches_threshold():
-        hasher = FrameHasher(similarity_threshold=0.99)
-        img = np.random.randint(0, 256, (16, 16), dtype=np.uint8)
+    hasher = FrameHasher(similarity_threshold=0.99)
+    img = np.random.randint(0, 256, (16, 16), dtype=np.uint8)
 
-        # First call establishes baseline
-        assert hasher.is_stable(img, required_matches=3) is False
-        # Second and third are still not enough
-        assert hasher.is_stable(img, required_matches=3) is False
-        assert hasher.is_stable(img, required_matches=3) is True
+    # First call establishes baseline
+    assert hasher.is_stable(img, required_matches=3) is False
+    # Second and third
+    assert hasher.is_stable(img, required_matches=3) is False
+    assert hasher.is_stable(img, required_matches=3) is True
 
 
 def test_is_stable_resets_on_change():
-        hasher = FrameHasher(similarity_threshold=0.95)
-        img1 = np.zeros((16, 16), dtype=np.uint8)
-        img2 = np.ones((16, 16), dtype=np.uint8) * 255
+    hasher = FrameHasher(similarity_threshold=0.95)
+    img1 = np.zeros((16, 16), dtype=np.uint8)
+    img2 = np.ones((16, 16), dtype=np.uint8) * 255
 
-        assert hasher.is_stable(img1, required_matches=2) is False
-        # Change should reset
-        assert hasher.is_stable(img2, required_matches=2) is False
-        # Need two in a row after reset
-        assert hasher.is_stable(img2, required_matches=2) is True
-=======
-        """Test stability detection."""
-        img = np.random.randint(0, 256, (8, 8), dtype=np.uint8)
-
-        # First call establishes baseline (always returns True for change)
-        stable1 = self.hasher.is_stable(img, required_matches=3)
-        assert stable1 is False
-
-        # Second call should still not be stable (only 1 stable frame so far)
-        stable2 = self.hasher.is_stable(img, required_matches=3)
-        assert stable2 is False
-
-        # Third call should still not be stable (only 2 stable frames so far)
-        stable3 = self.hasher.is_stable(img, required_matches=3)
-        assert stable3 is False
-
-        # Fourth call should now be stable (3 stable frames)
-        stable4 = self.hasher.is_stable(img, required_matches=3)
-        assert stable4 is True
->>>>>>> a9b0e25d
+    assert hasher.is_stable(img1, required_matches=2) is False
+    # Change should reset
+    assert hasher.is_stable(img2, required_matches=2) is False
+    # Need two in a row after reset
+    assert hasher.is_stable(img2, required_matches=2) is True